require 'spec_helper_integration'
require 'json'

describe 'preview subcommand' do
  it 'should be able to run --help' do
    on master, puppet('preview --help'), {:catch_failures => true} do |r|
      expect(r.stdout).to match(/^puppet-preview\(8\).*SYNOPSIS.*USAGE.*DESCRIPTION.*OPTIONS.*COPYRIGHT/m)
      expect(r.exit_code).to be_zero
    end
  end

  it 'should be able to run --schema help' do
    on master, puppet('preview --schema help'), {:catch_failures => true} do |r|
      expect(r.stdout).to match(/^Catalog Delta.*Exit Status.*Missing Resources.*Added Resources.*Conflicting Resources/m)
      expect(r.exit_code).to be_zero
    end
  end

  # limit puppet apply as much as possible.  create all needed environments here
  testdir_simple            = master.tmpdir('preview')
  testdir_broken_production = master.tmpdir('preview_broken_production')
  testdir_broken_test       = master.tmpdir('preview_broken_test')
  # Do not use parser=future in environment configurations for version >= 4.0.0 since it has been removed
  puppet_version            =  on(master, 'puppet --version').stdout.chomp
  use_future_parser         =  puppet_version =~ /^3\./ ? 'parser=future' : ''

  node_names_file = ['file_node1', 'file_node2']
  node_names_filename = "#{testdir_simple}/nodez"

  pp = <<-EOS
File {
  ensure => directory,
  mode => "0750",
  owner => #{master.puppet['user']},
  group => #{master.puppet['group']},
}
file {
  '#{testdir_simple}':;
  '#{testdir_simple}/files':;
  '#{testdir_simple}/environments':;
  '#{testdir_simple}/environments/production':;
  '#{testdir_simple}/environments/production/manifests':;
  '#{testdir_simple}/environments/test':;
  '#{testdir_simple}/environments/test/manifests':;
  '#{testdir_simple}/environments/compliant':;
  '#{testdir_simple}/environments/compliant/manifests':;
  '#{testdir_simple}/environments/missing':;
  '#{testdir_simple}/environments/missing/manifests':;
  '#{testdir_simple}/environments/added':;
  '#{testdir_simple}/environments/added/manifests':;
  '#{testdir_broken_production}':;
  '#{testdir_broken_production}/environments':;
  '#{testdir_broken_production}/environments/production':;
  '#{testdir_broken_production}/environments/production/manifests':;
  '#{testdir_broken_production}/environments/test':;
  '#{testdir_broken_production}/environments/test/manifests':;
  '#{testdir_broken_test}':;
  '#{testdir_broken_test}/environments':;
  '#{testdir_broken_test}/environments/production':;
  '#{testdir_broken_test}/environments/production/manifests':;
  '#{testdir_broken_test}/environments/test':;
  '#{testdir_broken_test}/environments/test/manifests':;
}

file { '#{testdir_simple}/files/excludes.json':
  ensure => file,
  content => '[
    {
      "type": "notify",
      "title": "yay we be the same",
      "attributes": ["message"]
    }
  ]',
  mode => "0640",
}
file { '#{testdir_simple}/files/excludes_wo_title.json':
  ensure => file,
  content => '[
    {
      "type": "notify",
      "attributes": ["message"]
    }
  ]',
  mode => "0640",
}
file { '#{testdir_simple}/files/excludes_wo_attributes.json':
  ensure => file,
  content => '[
    {
      "type": "notify",
      "title": "yay we be the same"
    },
    {
      "type": "notify",
      "title": "added yay"
    }
  ]',
  mode => "0640",
}
file { '#{testdir_simple}/files/excludes_wo_title_and_attributes.json':
  ensure => file,
  content => '[
    {
      "type": "notify"
    }
  ]',
  mode => "0640",
}
file { '#{testdir_simple}/environments/test/environment.conf':
  ensure => file,
  content => 'environment_timeout = 0
  #{use_future_parser}
  ',
  mode => "0640",
}
file { '#{testdir_simple}/environments/compliant/environment.conf':
  ensure => file,
  content => 'environment_timeout = 0
  #{use_future_parser}
  ',
  mode => "0640",
}
file { '#{testdir_simple}/environments/missing/environment.conf':
  ensure => file,
  content => 'environment_timeout = 0
  #{use_future_parser}
  ',
  mode => "0640",
}
file { '#{testdir_simple}/environments/added/environment.conf':
  ensure => file,
  content => 'environment_timeout = 0
  #{use_future_parser}
  ',
  mode => "0640",
}
file { '#{testdir_broken_test}/environments/test/environment.conf':
  ensure => file,
  content => 'environment_timeout = 0
  #{use_future_parser}
  ',
  mode => "0640",
}

file { '#{testdir_simple}/environments/production/manifests/init.pp':
  ensure => file,
  content => '
    notify{"yay we be the same":}
  ',
  mode => "0640",
}

file { '#{testdir_simple}/environments/test/manifests/init.pp':
  ensure => file,
  content => '
    notify{"yay we be the same, but different":}
  ',
  mode => "0640",
}
file { '#{testdir_simple}/environments/compliant/manifests/init.pp':
  ensure => file,
  content => '
    notify{"yay we be the same": message => "something added"}
  ',
  mode => "0640",
}
file { '#{testdir_simple}/environments/missing/manifests/init.pp':
  ensure => file,
  content => '
    # Nothing here
  ',
  mode => "0640",
}
file { '#{testdir_simple}/environments/added/manifests/init.pp':
  ensure => file,
  content => '
    notify{"yay we be the same":}
    notify{"added yay":}
  ',
  mode => "0640",
}

file { '#{testdir_broken_production}/environments/production/manifests/init.pp':
  ensure => file,
  content => '
    # this should fail compilation in any parser
    name = notify{"yay we be the same":}
  ',
  mode => "0640",
}

file { '#{testdir_broken_test}/environments/test/manifests/init.pp':
  ensure => file,
  content => '
    # this should fail compilation in any parser
    name = notify{"yay we be the same":}
  ',
  mode => "0640",
}
file { '#{node_names_filename}':
  ensure => file,
  content => '#{node_names_file.join(' ')}',
  mode => "0640",
}
EOS

  apply_manifest_on(master, pp, :catch_failures => true)
  node_names_cli = ['nonesuch', 'andanother']
  node_names_all = node_names_cli + node_names_file
  create_remote_file(master, node_names_filename, node_names_file.join(' '))

  it 'should be able to compare simple catalogs and exit with 0 and produce json logfiles' do
    env_path = File.join(testdir_simple, 'environments')
    on master, puppet("preview --preview_environment test #{node_names_cli.join(' ')} --nodes #{node_names_filename} --environmentpath #{env_path}"),
                {:catch_failures => true} do |r|
      expect(r.exit_code).to be_zero
    end

    vardir = on(master, puppet('master --configprint vardir')).stdout.strip
    logfile_extension  = '.json'
    # create a string to send to on master that tests all the files at once
    test_files_short   = ['baseline_catalog','baseline_log','catalog_diff','preview_catalog','preview_log']
    # make the filenames fully qualified and with extensions
    node_names_all.each do |node_name|
      test_files_long    = test_files_short.map { |logfile| File.join(vardir,'preview',node_name,logfile + logfile_extension) }
      # add the test to each filename
      test_strings       = test_files_long.map { |logfile| "test -f #{logfile}" }
      # join the array with && to test each file in series
      test_files_command = test_strings.join(' && ')
      on master, test_files_command
      # validate if json
      test_files_long.each do |file|
        on master, "cat #{file}" do
          JSON.parse(stdout)
        end
      end
    end
  end

  # view types: [summary|overview|overview_json|baseline|preview|diff|baseline_log|preview_log|none|
  # failed_nodes|diff_nodes|compliant_nodes|equal_nodes]
  it 'should error if using an unsupported --view type with multiple nodes' do
    view_types = %w{baseline preview diff baseline_log preview_log}
    view_types.each do |view_type|
      on master, puppet("preview --view #{view_type} one two shoe"),
        {:acceptable_exit_codes => [1]} do |r|
        expect(r.stderr).to match(/Error:.*#{view_type}.*multiple nodes/)
      end
    end
  end

  let(:first) {0}
  it 'should output valid json from --view diff' do
    env_path = File.join(testdir_simple, 'environments')
    on master, puppet("preview --preview_environment test #{node_names_cli[first]} --environmentpath #{env_path} --view diff"),
                {:catch_failures => true} do |r|
      expect(r.exit_code).to be_zero
      JSON.parse(r.stdout)
    end
  end

  it 'should output valid json from --view overview_json' do
    env_path = File.join(testdir_simple, 'environments')
    on(master, puppet("preview --preview_environment test #{node_names_cli.join(' ')} --nodes #{node_names_filename} --environmentpath #{env_path} --view overview_json"),
      {:catch_failures => true, :acceptable_exit_codes => [0]}) { |r| JSON.parse(r.stdout) }
  end

  it 'should output valid json from --view baseline_log' do
    env_path = File.join(testdir_broken_production, 'environments')
    on(master, puppet("preview --preview_environment test #{node_names_cli[first]} --environmentpath #{env_path}"),
      :acceptable_exit_codes => [2]) { |r| }
    on(master, puppet("preview #{node_names_cli[first]} --last --view baseline_log"),
      {:catch_failures => true, :acceptable_exit_codes => [0]}) { |r| JSON.parse(r.stdout) }
  end

  it 'should output valid json from --view preview_log' do
    env_path = File.join(testdir_broken_test, 'environments')
    on(master, puppet("preview --preview_environment test #{node_names_cli[first]} --environmentpath #{env_path}"),
      :acceptable_exit_codes => [3]) { |r| }
    on(master, puppet("preview #{node_names_cli[first]} --last --view preview_log"),
      {:catch_failures => true}) { |r| JSON.parse(r.stdout) }
  end

  # TODO: match on known good output on these:
  it 'should produce a report for a successful run with --view overview and --last' do
    env_path = File.join(testdir_simple, 'environments')
    on(master, puppet("preview --preview_environment test #{node_names_cli.join(' ')} --nodes #{node_names_filename} --environmentpath #{env_path}"))
    on(master, puppet("preview --environmentpath #{env_path} --view overview --last"))
  end

  it 'should produce a report for a failed run with --view overview' do
    env_path = File.join(testdir_broken_test, 'environments')
    on(master, puppet("preview --preview_environment test #{node_names_cli.join(' ')} --nodes #{node_names_filename} --environmentpath #{env_path}"),
       :acceptable_exit_codes => [3])
    on(master, puppet("preview --environmentpath #{env_path} --view overview --last"))
  end

  it 'should reconstruct the node list from a previous successful run when using --last' do
    env_path = File.join(testdir_simple, 'environments')
    on(master, puppet("preview --preview_environment test #{node_names_cli.join(' ')} --nodes #{node_names_filename} --environmentpath #{env_path}"),
      :acceptable_exit_codes => [0]) { |r| }
    on(master, puppet("preview --last --view diff_nodes"),
      {:catch_failures => true, :acceptable_exit_codes => [0]}) { |r| expect(r.stdout).to match(/#{node_names_all}/) }
  end

  it 'should reconstruct the node list from a previous compile failure when using --last' do
    env_path = File.join(testdir_broken_test, 'environments')
    on(master, puppet("preview --preview_environment test #{node_names_cli.join(' ')} --nodes #{node_names_filename} --environmentpath #{env_path}"),
      :acceptable_exit_codes => [3]) { |r| }
    on(master, puppet("preview --last --view failed_nodes"),
      {:catch_failures => true, :acceptable_exit_codes => [0]}) { |r| expect(r.stdout).to match(/#{node_names_all}/) }
  end

  it 'should produce overview including failed nodes from --last --view overview_json' do
    env_path = File.join(testdir_broken_test, 'environments')
    on(master, puppet("preview --preview_environment test #{node_names_cli.join(' ')} --nodes #{node_names_filename} --environmentpath #{env_path}"),
      :acceptable_exit_codes => [3]) { |r| }
    on(master, puppet("preview --last --view overview_json"), {:catch_failures => true, :acceptable_exit_codes => [0]}) do |r|
      report = JSON.parse(r.stdout)
      expect(report['stats']).to be_a(Hash)
      expect(report['stats']['failures']).to be_a(Hash)
      expect(report['stats']['failures']['preview']).to be_a(Hash)
      expect(report['stats']['failures']['preview']['total']).to eq(node_names_all.length)
      expect(report['preview']).to be_a(Hash)
      expect(report['preview']['compilation_errors']).to be_an(Array)
      expect(report['preview']['compilation_errors'][0]['errors'].size).to be(node_names_all.length)
    end
  end

  it 'should --view diff_nodes' do
    env_path = File.join(testdir_simple, 'environments')
    on master, puppet("preview --preview_environment test #{node_names_cli.join(' ')} --nodes #{node_names_filename} --environmentpath #{env_path} --view diff_nodes"),
      :acceptable_exit_codes => [0] do |r|
      expect(r.stdout).to match(/#{node_names_all}/)
    end
  end

  it 'should output nothing from --view failed_nodes with no failed nodes' do
    env_path = File.join(testdir_simple, 'environments')
    on master, puppet("preview --preview_environment test #{node_names_cli.join(' ')} --nodes #{node_names_filename} --environmentpath #{env_path} --view failed_nodes"),
      {:acceptable_exit_codes => [0]} do |r|
      expect(r.exit_code).to be_zero
      expect(r.stdout).to be_empty
    end
  end

  it 'should show the error and the failed nodes with --view failed_nodes' do
    env_path = File.join(testdir_broken_test, 'environments')
    on master, puppet("preview --preview_environment test #{node_names_cli.join(' ')} --nodes #{node_names_filename} --environmentpath #{env_path} --view failed_nodes"),
      :acceptable_exit_codes => [3] do |r|
      expect(r.stderr).to match(/Illegal attempt to assign to 'a Name'/)
      expect(r.stdout).to match(/#{node_names_all}/)
    end
  end

  it 'should fail to run and exit 1 if no node given' do
    env_path = File.join(testdir_simple, 'environments')
    on master, puppet("preview --preview_environment test --environmentpath #{env_path}"), :acceptable_exit_codes => [1] do |r|
      expect(r.stderr).not_to    be_empty
    end
  end

  it 'should exit with 2 when baseline compilation fails' do
    env_path = File.join(testdir_broken_production, 'environments')
    on master, puppet("preview --preview_environment test #{node_names_cli.join(' ')} --nodes #{node_names_filename} --environmentpath #{env_path}"),
                :acceptable_exit_codes => [2] do |r|
      expect(r.stderr).not_to    be_empty
    end
  end

  it 'should exit with 3 when preview compilation fails' do
    env_path = File.join(testdir_broken_test, 'environments')
    on master, puppet("preview --preview_environment test #{node_names_cli.join(' ')} --nodes #{node_names_filename} --environmentpath #{env_path}"),
                :acceptable_exit_codes => [3] do |r|
      expect(r.stderr).not_to    be_empty
    end
  end

  it 'should exit with 4 when -assert equal is used and catalogs are not equal' do
    env_path = File.join(testdir_simple, 'environments')
    on master, puppet("preview --preview_environment test --assert equal --migrate 3.8/4.0 #{node_names_cli.join(' ')} --nodes #{node_names_filename} --environmentpath #{env_path}"),
                :acceptable_exit_codes => [4]
  end

  it 'should exit with 4 when -assert equal is used and catalogs are compliant' do
    env_path = File.join(testdir_simple, 'environments')
    on master, puppet("preview --preview_environment compliant --assert equal --migrate 3.8/4.0 #{node_names_cli.join(' ')} --nodes #{node_names_filename} --environmentpath #{env_path}"),
      :acceptable_exit_codes => [4]
  end

  it 'should exit with 0 when -assert compliant is used and catalogs are compliant' do
    env_path = File.join(testdir_simple, 'environments')
    on master, puppet("preview --preview_environment compliant --assert compliant --migrate 3.8/4.0 #{node_names_cli.join(' ')} --nodes #{node_names_filename} --environmentpath #{env_path}"),
      :acceptable_exit_codes => [0]
  end

<<<<<<< HEAD
  it 'should exit with 0 when -assert equal is used and catalogs are equal due to exclude' do
    env_path = File.join(testdir_simple, 'environments')
    on master, puppet("preview --preview_environment compliant --assert equal --excludes #{testdir_simple}/files/excludes.json --migrate 3.8/4.0 #{node_names_cli.join(' ')} --nodes #{node_names_filename} --environmentpath #{env_path}"),
      :acceptable_exit_codes => [0]
  end

  it 'should exit with 0 when -assert equal is used and catalogs are equal due to exclude with no title' do
    env_path = File.join(testdir_simple, 'environments')
    on master, puppet("preview --preview_environment compliant --assert equal --excludes #{testdir_simple}/files/excludes_wo_title.json --migrate 3.8/4.0 #{node_names_cli.join(' ')} --nodes #{node_names_filename} --environmentpath #{env_path}"),
      :acceptable_exit_codes => [0]
  end

  it 'should exit with 0 when -assert equal is used and catalogs are equal due to exclude with no attributes' do
    env_path = File.join(testdir_simple, 'environments')
    on master, puppet("preview --preview_environment compliant --assert equal --excludes #{testdir_simple}/files/excludes_wo_attributes.json --migrate 3.8/4.0 #{node_names_cli.join(' ')} --nodes #{node_names_filename} --environmentpath #{env_path}"),
      :acceptable_exit_codes => [0]
  end

  it 'should exit with 0 when -assert equal is used and catalogs are equal due to exclude with neither title nor attributes' do
    env_path = File.join(testdir_simple, 'environments')
    on master, puppet("preview --preview_environment compliant --assert equal --excludes #{testdir_simple}/files/excludes_wo_title_and_attributes.json --migrate 3.8/4.0 #{node_names_cli.join(' ')} --nodes #{node_names_filename} --environmentpath #{env_path}"),
      :acceptable_exit_codes => [0]
=======
  context 'when using --assert equal with --excludes' do
    it 'should exit with 0 when excluding attributes qualified with type, title, and attribute name' do
      env_path = File.join(testdir_simple, 'environments')
      on master, puppet("preview --preview_environment compliant --assert equal --excludes #{testdir_simple}/files/excludes.json --migrate 3.8/4.0 nonesuch --environmentpath #{env_path}"),
        :acceptable_exit_codes => [0]
    end

    it 'should exit with 0 when excluding attributes qualified with type and attribute name' do
      env_path = File.join(testdir_simple, 'environments')
      on master, puppet("preview --preview_environment compliant --assert equal --excludes #{testdir_simple}/files/excludes_wo_title.json --migrate 3.8/4.0 nonesuch --environmentpath #{env_path}"),
        :acceptable_exit_codes => [0]
    end

    it 'should exit with 0 when excluding conflicting resources qualified with type and title' do
      env_path = File.join(testdir_simple, 'environments')
      on master, puppet("preview --preview_environment compliant --assert equal --excludes #{testdir_simple}/files/excludes_wo_attributes.json --migrate 3.8/4.0 nonesuch --environmentpath #{env_path}"),
        :acceptable_exit_codes => [0]
    end

    it 'should exit with 0 when excluding conflicting resources qualified with type' do
      env_path = File.join(testdir_simple, 'environments')
      on master, puppet("preview --preview_environment compliant --assert equal --excludes #{testdir_simple}/files/excludes_wo_title_and_attributes.json --migrate 3.8/4.0 nonesuch --environmentpath #{env_path}"),
        :acceptable_exit_codes => [0]
    end

    it 'should exit with 0 when excluding missing resources qualified with type and title' do
      env_path = File.join(testdir_simple, 'environments')
      on master, puppet("preview --preview_environment missing --assert equal --excludes #{testdir_simple}/files/excludes_wo_attributes.json --migrate 3.8/4.0 nonesuch --environmentpath #{env_path}"),
        :acceptable_exit_codes => [0]
    end

    it 'should exit with 0 when excluding missing resources qualified with type' do
      env_path = File.join(testdir_simple, 'environments')
      on master, puppet("preview --preview_environment missing --assert equal --excludes #{testdir_simple}/files/excludes_wo_title_and_attributes.json --migrate 3.8/4.0 nonesuch --environmentpath #{env_path}"),
        :acceptable_exit_codes => [0]
    end

    it 'should exit with 0 when excluding added resources qualified with type and title' do
      env_path = File.join(testdir_simple, 'environments')
      on master, puppet("preview --preview_environment added --assert equal --excludes #{testdir_simple}/files/excludes_wo_attributes.json --migrate 3.8/4.0 nonesuch --environmentpath #{env_path}"),
        :acceptable_exit_codes => [0]
    end

    it 'should exit with 0 when excluding added resources qualified with type' do
      env_path = File.join(testdir_simple, 'environments')
      on master, puppet("preview --preview_environment added --assert equal --excludes #{testdir_simple}/files/excludes_wo_title_and_attributes.json --migrate 3.8/4.0 nonesuch --environmentpath #{env_path}"),
        :acceptable_exit_codes => [0]
    end
>>>>>>> bf152a00
  end

  it 'should exit with 5 when -assert compliant is used and preview is not compliant' do
    env_path = File.join(testdir_simple, 'environments')
    on master, puppet("preview --preview_environment test --assert compliant --migrate 3.8/4.0 #{node_names_cli.join(' ')} --nodes #{node_names_filename} --environmentpath #{env_path}"),
                :acceptable_exit_codes => [5]
  end

  if puppet_version =~ /^3\./ # constrained to >= 3.8.0 in dependencies

    it 'accepts --migrate 3.8/4.0' do
      env_path = File.join(testdir_simple, 'environments')
      on master, puppet("preview --preview_environment test --migrate 3.8/4.0 #{node_names_cli.join(' ')} --nodes #{node_names_filename} --environmentpath #{env_path}"),
                  { :catch_failures => true } do |r|
        expect(r.exit_code).to be_zero
      end
    end
  else

    it 'errors with exit 1 on --migrate 3.8/4.0' do
      env_path = File.join(testdir_simple, 'environments')
      on master, puppet("preview --preview_environment test --migrate 3.8/4.0 #{node_names_cli} --nodes #{node_names_filename} --environmentpath #{env_path}"),
                  :acceptable_exit_codes => [1]
    end
  end

end<|MERGE_RESOLUTION|>--- conflicted
+++ resolved
@@ -390,83 +390,53 @@
 
   it 'should exit with 0 when -assert compliant is used and catalogs are compliant' do
     env_path = File.join(testdir_simple, 'environments')
-    on master, puppet("preview --preview_environment compliant --assert compliant --migrate 3.8/4.0 #{node_names_cli.join(' ')} --nodes #{node_names_filename} --environmentpath #{env_path}"),
-      :acceptable_exit_codes => [0]
-  end
-
-<<<<<<< HEAD
-  it 'should exit with 0 when -assert equal is used and catalogs are equal due to exclude' do
-    env_path = File.join(testdir_simple, 'environments')
-    on master, puppet("preview --preview_environment compliant --assert equal --excludes #{testdir_simple}/files/excludes.json --migrate 3.8/4.0 #{node_names_cli.join(' ')} --nodes #{node_names_filename} --environmentpath #{env_path}"),
-      :acceptable_exit_codes => [0]
-  end
-
-  it 'should exit with 0 when -assert equal is used and catalogs are equal due to exclude with no title' do
-    env_path = File.join(testdir_simple, 'environments')
-    on master, puppet("preview --preview_environment compliant --assert equal --excludes #{testdir_simple}/files/excludes_wo_title.json --migrate 3.8/4.0 #{node_names_cli.join(' ')} --nodes #{node_names_filename} --environmentpath #{env_path}"),
-      :acceptable_exit_codes => [0]
-  end
-
-  it 'should exit with 0 when -assert equal is used and catalogs are equal due to exclude with no attributes' do
-    env_path = File.join(testdir_simple, 'environments')
-    on master, puppet("preview --preview_environment compliant --assert equal --excludes #{testdir_simple}/files/excludes_wo_attributes.json --migrate 3.8/4.0 #{node_names_cli.join(' ')} --nodes #{node_names_filename} --environmentpath #{env_path}"),
-      :acceptable_exit_codes => [0]
-  end
-
-  it 'should exit with 0 when -assert equal is used and catalogs are equal due to exclude with neither title nor attributes' do
-    env_path = File.join(testdir_simple, 'environments')
-    on master, puppet("preview --preview_environment compliant --assert equal --excludes #{testdir_simple}/files/excludes_wo_title_and_attributes.json --migrate 3.8/4.0 #{node_names_cli.join(' ')} --nodes #{node_names_filename} --environmentpath #{env_path}"),
-      :acceptable_exit_codes => [0]
-=======
+    on master, puppet("preview --preview_environment compliant --assert compliant --migrate 3.8/4.0 #{node_names_cli.join(' ')} --nodes #{node_names_filename} --environmentpath #{env_path}")
+  end
+
   context 'when using --assert equal with --excludes' do
     it 'should exit with 0 when excluding attributes qualified with type, title, and attribute name' do
       env_path = File.join(testdir_simple, 'environments')
-      on master, puppet("preview --preview_environment compliant --assert equal --excludes #{testdir_simple}/files/excludes.json --migrate 3.8/4.0 nonesuch --environmentpath #{env_path}"),
+      on master, puppet("preview --preview_environment compliant --assert equal --excludes #{testdir_simple}/files/excludes.json --migrate 3.8/4.0 #{node_names_cli.join(' ')} --nodes #{node_names_filename} --environmentpath #{env_path}")
+    end
+
+    it 'should exit with 0 when excluding attributes qualified with type and attribute name' do
+      env_path = File.join(testdir_simple, 'environments')
+      on master, puppet("preview --preview_environment compliant --assert equal --excludes #{testdir_simple}/files/excludes_wo_title.json --migrate 3.8/4.0 #{node_names_cli.join(' ')} --nodes #{node_names_filename} --environmentpath #{env_path}")
+    end
+
+    it 'should exit with 0 when excluding conflicting resources qualified with type and title' do
+      env_path = File.join(testdir_simple, 'environments')
+      on master, puppet("preview --preview_environment compliant --assert equal --excludes #{testdir_simple}/files/excludes_wo_attributes.json --migrate 3.8/4.0 #{node_names_cli.join(' ')} --nodes #{node_names_filename} --environmentpath #{env_path}")
+    end
+
+    it 'should exit with 0 when excluding conflicting resources qualified with type' do
+      env_path = File.join(testdir_simple, 'environments')
+      on master, puppet("preview --preview_environment compliant --assert equal --excludes #{testdir_simple}/files/excludes_wo_title_and_attributes.json --migrate 3.8/4.0 #{node_names_cli.join(' ')} --nodes #{node_names_filename} --environmentpath #{env_path}")
+    end
+
+    it 'should exit with 0 when excluding missing resources qualified with type and title' do
+      env_path = File.join(testdir_simple, 'environments')
+      on master, puppet("preview --preview_environment missing --assert equal --excludes #{testdir_simple}/files/excludes_wo_attributes.json --migrate 3.8/4.0 #{node_names_cli.join(' ')} --nodes #{node_names_filename} --environmentpath #{env_path}"),
         :acceptable_exit_codes => [0]
     end
 
-    it 'should exit with 0 when excluding attributes qualified with type and attribute name' do
-      env_path = File.join(testdir_simple, 'environments')
-      on master, puppet("preview --preview_environment compliant --assert equal --excludes #{testdir_simple}/files/excludes_wo_title.json --migrate 3.8/4.0 nonesuch --environmentpath #{env_path}"),
+    it 'should exit with 0 when excluding missing resources qualified with type' do
+      env_path = File.join(testdir_simple, 'environments')
+      on master, puppet("preview --preview_environment missing --assert equal --excludes #{testdir_simple}/files/excludes_wo_title_and_attributes.json --migrate 3.8/4.0 #{node_names_cli.join(' ')} --nodes #{node_names_filename} --environmentpath #{env_path}"),
         :acceptable_exit_codes => [0]
     end
 
-    it 'should exit with 0 when excluding conflicting resources qualified with type and title' do
-      env_path = File.join(testdir_simple, 'environments')
-      on master, puppet("preview --preview_environment compliant --assert equal --excludes #{testdir_simple}/files/excludes_wo_attributes.json --migrate 3.8/4.0 nonesuch --environmentpath #{env_path}"),
+    it 'should exit with 0 when excluding added resources qualified with type and title' do
+      env_path = File.join(testdir_simple, 'environments')
+      on master, puppet("preview --preview_environment added --assert equal --excludes #{testdir_simple}/files/excludes_wo_attributes.json --migrate 3.8/4.0 #{node_names_cli.join(' ')} --nodes #{node_names_filename} --environmentpath #{env_path}"),
         :acceptable_exit_codes => [0]
     end
 
-    it 'should exit with 0 when excluding conflicting resources qualified with type' do
-      env_path = File.join(testdir_simple, 'environments')
-      on master, puppet("preview --preview_environment compliant --assert equal --excludes #{testdir_simple}/files/excludes_wo_title_and_attributes.json --migrate 3.8/4.0 nonesuch --environmentpath #{env_path}"),
+    it 'should exit with 0 when excluding added resources qualified with type' do
+      env_path = File.join(testdir_simple, 'environments')
+      on master, puppet("preview --preview_environment added --assert equal --excludes #{testdir_simple}/files/excludes_wo_title_and_attributes.json --migrate 3.8/4.0 #{node_names_cli.join(' ')} --nodes #{node_names_filename} --environmentpath #{env_path}"),
         :acceptable_exit_codes => [0]
     end
-
-    it 'should exit with 0 when excluding missing resources qualified with type and title' do
-      env_path = File.join(testdir_simple, 'environments')
-      on master, puppet("preview --preview_environment missing --assert equal --excludes #{testdir_simple}/files/excludes_wo_attributes.json --migrate 3.8/4.0 nonesuch --environmentpath #{env_path}"),
-        :acceptable_exit_codes => [0]
-    end
-
-    it 'should exit with 0 when excluding missing resources qualified with type' do
-      env_path = File.join(testdir_simple, 'environments')
-      on master, puppet("preview --preview_environment missing --assert equal --excludes #{testdir_simple}/files/excludes_wo_title_and_attributes.json --migrate 3.8/4.0 nonesuch --environmentpath #{env_path}"),
-        :acceptable_exit_codes => [0]
-    end
-
-    it 'should exit with 0 when excluding added resources qualified with type and title' do
-      env_path = File.join(testdir_simple, 'environments')
-      on master, puppet("preview --preview_environment added --assert equal --excludes #{testdir_simple}/files/excludes_wo_attributes.json --migrate 3.8/4.0 nonesuch --environmentpath #{env_path}"),
-        :acceptable_exit_codes => [0]
-    end
-
-    it 'should exit with 0 when excluding added resources qualified with type' do
-      env_path = File.join(testdir_simple, 'environments')
-      on master, puppet("preview --preview_environment added --assert equal --excludes #{testdir_simple}/files/excludes_wo_title_and_attributes.json --migrate 3.8/4.0 nonesuch --environmentpath #{env_path}"),
-        :acceptable_exit_codes => [0]
-    end
->>>>>>> bf152a00
   end
 
   it 'should exit with 5 when -assert compliant is used and preview is not compliant' do
